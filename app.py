--- conflicted
+++ resolved
@@ -23,85 +23,6 @@
 from sklearn.metrics import classification_report, confusion_matrix, roc_auc_score, roc_curve
 from sklearn.pipeline import Pipeline
 
-<<<<<<< HEAD
-# 1. Load dataset
-print("\n[1] Loading dataset...")
-df_original = pd.read_csv("datasets/WA_Fn-UseC_-Telco-Customer-Churn.csv")
-
-# Create a working copy of the dataframe
-df = df_original.copy()
-
-# Store customer IDs before any processing that might drop them
-customer_ids_all = df['customerID']  # Store all customer IDs initially
-
-# 2. Data preprocessing
-print("\n[2] Preprocessing data...")
-df['TotalCharges'] = pd.to_numeric(df['TotalCharges'], errors='coerce')
-df.dropna(inplace=True)
-
-# Keep track of which customerIDs are retained after dropna
-# This is crucial because dropna changes the index and removes rows
-customer_ids_after_dropna = df['customerID']
-
-# 3. Drop irrelevant columns (excluding customerID for now)
-print("\n[3] Dropping irrelevant columns...")
-# customerID is now handled separately to be kept for final output
-irrelevant_cols = ['Count', 'Country', 'State', 'City', 'Zip Code',
-                   'Lat Long', 'Latitude', 'Longitude', 'Churn Label', 'Churn Score', 'CLTV', 'Churn Reason']
-df.drop(columns=irrelevant_cols, inplace=True, errors='ignore')  # Still drop other irrelevant ones
-
-# 4. Use the target variable 'Churn Value' directly
-print("\n[4] Using target variable 'Churn Value'...")
-df['Churn'] = df['Churn'].map({'No': 0, 'Yes': 1})
-
-# Check class distribution
-print("\nChurn class distribution:")
-print(df['Churn'].value_counts(normalize=True))
-
-# 5. Encode categorical features using one-hot encoding
-print("\n[5] Encoding categorical features...")
-categorical_cols = df.select_dtypes(include=['object']).columns.tolist()
-# Ensure 'customerID' is not treated as a categorical feature for one-hot encoding
-if 'customerID' in categorical_cols:
-    categorical_cols.remove('customerID')
-df = pd.get_dummies(df, columns=categorical_cols, drop_first=True)
-
-# 6. Split features and target
-print("\n[6] Splitting features and target...")
-# Separate customerID from features before scaling/training
-X = df.drop(['Churn', 'Churn Value', 'customerID'], axis=1, errors='ignore')
-y = df['Churn']
-
-# Align customer_ids with the rows in X (after dropna and any other row removals if applicable)
-# The index of X should match the index of the relevant customer IDs
-customer_ids_aligned_with_X = df['customerID']
-
-# 7. Scale features
-print("\n[7] Scaling features...")
-scaler = StandardScaler()
-X_scaled = scaler.fit_transform(X)
-
-# 8. Train/test split
-print("\n[8] Splitting into training and test sets...")
-X_train, X_test, y_train, y_test = train_test_split(X_scaled, y, test_size=0.2, random_state=42, stratify=y)
-
-# 9. Train Random Forest with balanced class weights
-print("\n[9] Training Random Forest model with class_weight='balanced'...")
-model = RandomForestClassifier(n_estimators=100, random_state=42, class_weight='balanced')
-model.fit(X_train, y_train)
-
-# 10. Make predictions
-print("\n[10] Making predictions...")
-y_pred = model.predict(X_test)
-
-# 11. Evaluate model performance
-print("\n[11] Evaluating model performance...")
-print("\nClassification Report:\n", classification_report(y_test, y_pred))
-print("\nConfusion Matrix:\n", confusion_matrix(y_test, y_pred))
-
-# Try ROC AUC only if both classes are present in test set
-if len(np.unique(y_test)) == 2:
-=======
 # Suppress warnings for cleaner output
 import warnings
 
@@ -238,7 +159,6 @@
     # 10. Making Predictions on the Test Set
     print("\n[10] Making predictions on the test set...")
     y_pred = model.predict(X_test)
->>>>>>> 0675baae
     y_proba = model.predict_proba(X_test)[:, 1]
 
     # 11. Evaluating Model Performance
@@ -258,14 +178,6 @@
     plt.xlabel('Predicted Label')
     plt.show()
 
-<<<<<<< HEAD
-
-# 12. Plot top 10 feature importances
-print("\n[12] Plotting top 10 feature importances...")
-importances = model.feature_importances_
-indices = np.argsort(importances)[-10:]
-features = np.array(X.columns)[indices]
-=======
     if len(np.unique(y_test)) == 2:
         roc_auc = roc_auc_score(y_test, y_proba)
         print(f"\nROC AUC Score: {roc_auc:.4f}")
@@ -339,31 +251,10 @@
     X_full_predict_encoded.drop(columns=list(extra_cols_in_full), inplace=True)
 
     X_full_predict_aligned = X_full_predict_encoded[X.columns]
->>>>>>> 0675baae
 
     churn_probabilities_full = model.predict_proba(X_full_predict_aligned)[:, 1]
     predicted_churn_full = model.predict(X_full_predict_aligned)
 
-<<<<<<< HEAD
-print("\n[13] Generating churn probabilities for all customers...")
-
-# Generate probabilities for the entire dataset (X_scaled)
-df_results = pd.DataFrame({
-    'customerID': customer_ids_aligned_with_X,
-    'Churn_Probability': model.predict_proba(X_scaled)[:, 1],
-    'Predicted_Churn': model.predict(X_scaled)
-})
-
-# 15. Top N customers most at risk of churn
-print("\n[15] Identifying top N customers most at risk of churn...")
-n_top_customers = 15
-
-# Sort by Churn_Probability in descending order
-top_n_at_risk = df_results.sort_values(by='Churn_Probability', ascending=False).head(n_top_customers)
-
-print(f"\nTop {n_top_customers} Customers Most At Risk of Churn:")
-print(top_n_at_risk)
-=======
     results_df = pd.DataFrame({
         'customerID': final_customer_ids.values,
         'Churn_Probability': churn_probabilities_full,
@@ -381,7 +272,6 @@
     print(top_churn_risk_customers)
 
     print("\n--- Process completed successfully! ---")
->>>>>>> 0675baae
 
 
 if __name__ == '__main__':
